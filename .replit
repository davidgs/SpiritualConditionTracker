modules = ["nodejs-20", "python-3.11"]

[nix]
channel = "stable-24_05"
packages = ["jdk11"]

[workflows]
runButton = "Project"

[[workflows.workflow]]
name = "Project"
mode = "parallel"
author = "agent"

[[workflows.workflow.tasks]]
task = "workflow.run"
<<<<<<< HEAD
args = "DebugServer"
=======
args = "BasicProxy"

[[workflows.workflow.tasks]]
task = "workflow.run"
args = "SimpleProxy"
>>>>>>> 3a0fdde2

[[workflows.workflow.tasks]]
task = "workflow.run"
args = "StatusChecker"

[[workflows.workflow.tasks]]
task = "workflow.run"
<<<<<<< HEAD
args = "WebBuildServer"

[[workflows.workflow.tasks]]
task = "workflow.run"
args = "ExpoProxy"

[[workflows.workflow.tasks]]
task = "workflow.run"
args = "StaticHTMLServer"
=======
args = "ExpoServer"

[[workflows.workflow]]
name = "BasicProxy"
author = "agent"

[[workflows.workflow.tasks]]
task = "shell.exec"
args = "node basic-proxy.js"
waitForPort = 5005
>>>>>>> 3a0fdde2

[[workflows.workflow]]
name = "SimpleProxy"
author = "agent"

[[workflows.workflow.tasks]]
task = "shell.exec"
args = "node simple-proxy.js"
waitForPort = 3000

[[workflows.workflow]]
name = "StatusChecker"
author = "agent"

[[workflows.workflow.tasks]]
task = "shell.exec"
args = "node simple-status-server.js"
waitForPort = 4000

[[workflows.workflow]]
<<<<<<< HEAD
name = "WebBuildServer"
author = "agent"

[[workflows.workflow.tasks]]
task = "shell.exec"
args = "node public-web-server.js"
waitForPort = 5001

[[workflows.workflow]]
name = "ExpoProxy"
author = "agent"

[[workflows.workflow.tasks]]
task = "shell.exec"
args = "node minimal-expo-proxy.js"
waitForPort = 5000

[[workflows.workflow]]
name = "StaticHTMLServer"
=======
name = "ExpoServer"
>>>>>>> 3a0fdde2
author = "agent"

[[workflows.workflow.tasks]]
task = "shell.exec"
<<<<<<< HEAD
args = "node serve-static-html.js"
waitForPort = 5000
=======
args = "node run-expo-only.js"
waitForPort = 3243
>>>>>>> 3a0fdde2

[deployment]
run = ["sh", "-c", "node deployment-server.js"]
deploymentTarget = "cloudrun"

[[ports]]
localPort = 3000
externalPort = 3001

[[ports]]
localPort = 3243
externalPort = 4200

[[ports]]
localPort = 3244
externalPort = 5000

[[ports]]
localPort = 4000
externalPort = 6800

[[ports]]
localPort = 4999
externalPort = 5173

[[ports]]
localPort = 5000
externalPort = 80

[[ports]]
localPort = 5001
externalPort = 3000

[[ports]]
localPort = 5002
externalPort = 3002

[[ports]]
<<<<<<< HEAD
localPort = 5003
externalPort = 6000

[[ports]]
localPort = 5173
externalPort = 6800

[[ports]]
=======
localPort = 5005
externalPort = 6000

[[ports]]
>>>>>>> 3a0fdde2
localPort = 19006
externalPort = 3003<|MERGE_RESOLUTION|>--- conflicted
+++ resolved
@@ -14,15 +14,11 @@
 
 [[workflows.workflow.tasks]]
 task = "workflow.run"
-<<<<<<< HEAD
-args = "DebugServer"
-=======
 args = "BasicProxy"
 
 [[workflows.workflow.tasks]]
 task = "workflow.run"
 args = "SimpleProxy"
->>>>>>> 3a0fdde2
 
 [[workflows.workflow.tasks]]
 task = "workflow.run"
@@ -30,17 +26,6 @@
 
 [[workflows.workflow.tasks]]
 task = "workflow.run"
-<<<<<<< HEAD
-args = "WebBuildServer"
-
-[[workflows.workflow.tasks]]
-task = "workflow.run"
-args = "ExpoProxy"
-
-[[workflows.workflow.tasks]]
-task = "workflow.run"
-args = "StaticHTMLServer"
-=======
 args = "ExpoServer"
 
 [[workflows.workflow]]
@@ -51,7 +36,6 @@
 task = "shell.exec"
 args = "node basic-proxy.js"
 waitForPort = 5005
->>>>>>> 3a0fdde2
 
 [[workflows.workflow]]
 name = "SimpleProxy"
@@ -72,40 +56,13 @@
 waitForPort = 4000
 
 [[workflows.workflow]]
-<<<<<<< HEAD
-name = "WebBuildServer"
+name = "ExpoServer"
 author = "agent"
 
 [[workflows.workflow.tasks]]
 task = "shell.exec"
-args = "node public-web-server.js"
-waitForPort = 5001
-
-[[workflows.workflow]]
-name = "ExpoProxy"
-author = "agent"
-
-[[workflows.workflow.tasks]]
-task = "shell.exec"
-args = "node minimal-expo-proxy.js"
-waitForPort = 5000
-
-[[workflows.workflow]]
-name = "StaticHTMLServer"
-=======
-name = "ExpoServer"
->>>>>>> 3a0fdde2
-author = "agent"
-
-[[workflows.workflow.tasks]]
-task = "shell.exec"
-<<<<<<< HEAD
-args = "node serve-static-html.js"
-waitForPort = 5000
-=======
 args = "node run-expo-only.js"
 waitForPort = 3243
->>>>>>> 3a0fdde2
 
 [deployment]
 run = ["sh", "-c", "node deployment-server.js"]
@@ -144,20 +101,9 @@
 externalPort = 3002
 
 [[ports]]
-<<<<<<< HEAD
-localPort = 5003
-externalPort = 6000
-
-[[ports]]
-localPort = 5173
-externalPort = 6800
-
-[[ports]]
-=======
 localPort = 5005
 externalPort = 6000
 
 [[ports]]
->>>>>>> 3a0fdde2
 localPort = 19006
 externalPort = 3003